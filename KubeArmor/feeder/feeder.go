--- conflicted
+++ resolved
@@ -1,11 +1,7 @@
 // SPDX-License-Identifier: Apache-2.0
 // Copyright 2021 Authors of KubeArmor
 
-<<<<<<< HEAD
-// Package feeder is responsible for sanitizing and pushing telemetry data to connected clients 
-=======
-// Package feeder is the component responsible for relaying telemetry and alerts
->>>>>>> 357021f9
+// Package feeder is responsible for sanitizing and relaying telemetry and alerts data to connected clients 
 package feeder
 
 import (

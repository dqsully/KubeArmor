--- conflicted
+++ resolved
@@ -1,11 +1,7 @@
 // SPDX-License-Identifier: Apache-2.0
 // Copyright 2022 Authors of KubeArmor
 
-<<<<<<< HEAD
-// Package util declaration
-=======
 // Package util contains helper functions needed by unit tests
->>>>>>> 3c9ddc92
 package util
 
 import (
@@ -31,9 +27,6 @@
 
 const maxEvents = 128
 
-<<<<<<< HEAD
-// KarmorGetLogs function. WaitForLogs waits for logs from kubearmor. KarmorQueueLog() has to be called
-=======
 func getLogWithInfo(logItem *pb.Log, target *pb.Log) bool {
 	if target.Source != "" {
 		if !strings.Contains(logItem.Source, target.Source) {
@@ -54,7 +47,6 @@
 }
 
 // KarmorGetTargetLogs waits for logs from kubearmor. KarmorLogStart() has to be called
->>>>>>> 3c9ddc92
 // before this so that the channel is established.
 func KarmorGetTargetLogs(timeout time.Duration, target *pb.Log) (EventResult, error) {
 	res := EventResult{}
